import os
import random
import logging
from typing import Tuple, Optional
from openai import RateLimitError
from langchain_openai import AzureChatOpenAI
from langchain.prompts import ChatPromptTemplate
from datetime import datetime

<<<<<<< HEAD
from ..core.data_models import Fattura
=======
from ..core.data_models import Fattura, Transazione
>>>>>>> 140195a3
from pydantic import BaseModel, Field
from ..core.exceptions import GenerationError
from tenacity import retry, wait_exponential, stop_after_attempt, retry_if_exception_type


logger = logging.getLogger(__name__)


class AIInvoiceOutput(BaseModel):
    """Simplified invoice model expected from the language model."""

    descrizione: str = Field(description="Descrizione della fattura")
    committente: str = Field(description="Committente della fattura")
    numero_fattura: str = Field(description="Numero identificativo della fattura")

<<<<<<< HEAD

class AITransactionOutput(BaseModel):
    """Minimal transaction model returned by the language model."""

    dettaglio: str = Field(description="Dettaglio del pagamento")
    causale: str = Field(description="Causale del pagamento")
    controparte: str = Field(description="Controparte del pagamento")

=======
>>>>>>> 140195a3
class AITextGenerator:
    """Handles AI-powered text generation for invoices and transactions"""
    
    transaction_templates = {
        "BONIFICO SEPA": {
            "dettagli": [
                "Bonifico da Voi disposto a favore di: {beneficiary} - Rif. Ord. {order_id}",
                "Bonifico a Vostro favore disposto da: {sender} - Fatt. n. {invoice_num} del {invoice_date}",
                "Bonifico SEPA - Saldo {service_type} Q{quarter}/{year}",
            ],
            "causali": [
                "Pagamento Fattura {invoice_num} - {description}",
                "Acconto Contratto {contract_ref}",
                "Saldo Fatturazione Trimestre Q{quarter}/{year}",
                "Stipendio {month} {year} - Dipendente {employee_id}",
                "Rimborso Spese {travel_description}",
            ]
        },
        "DELEGA F24": {
            "dettagli": [
                "PAGAMENTO F24 - Cod. Tributo {tax_code} - Rif. {ref_month}/{ref_year}",
                "DELEGA F24 - {tax_type} Periodo {month}/{year}",
            ],
            "causali": [
                "Delega F24 - {tax_type} {period}",
                "Versamento {tax_type} {period} - Cod. Tributo {tax_code}",
            ]
        },
        "PAGAMENTO ADUE": {
            "dettagli": [
                "PAGAMENTO ADUE COD. DISP.: {disp_code} NOME: {beneficiary_name}",
                "ADUE - Verso {entity} - Matricola {student_id} - A.A. {academic_year}",
            ],
            "causali": [
                "Pagamento {bill_type} {year} - {installment_info}",
                "Canone {service_type} {year}",
                "Multa Violazione CDS Verbale n. {fine_num}",
            ]
        },
        "SEPA Direct Debit (SDD) BON.UE": {
            "dettagli": [
                "ADDEBITO SDD CORE - Rif. Mandato {mandate_ref} - Fornitore: {supplier}",
                "SDD - Utenza {utility_type} {month} {year}",
            ],
            "causali": [
                "Addebito Utenza Telefonica {month} {year}",
                "Canone Assicurazione Auto Polizza n. {policy_num}",
                "Canone Mensile {service_name}",
            ]
        },
        "ACCR BEU": {
            "dettagli": [
                "ACCR. BEU COD. DISP.: {disp_code} - Bonifico a Vostro favore disposto da: {sender}",
                "ACCREDITO - Rimborso {refund_type} - Periodo {period}",
            ],
            "causali": [
                "Stipendio {month} {year} Dipendente {employee_id}",
                "Rimborso Note Spese Trasferta {destination}",
                "Pagamento Consulenza Progetto {project_id}",
                "Accredito Quota Assicurativa Polizza INAIL - Posizione {position_id}",
            ]
        },
        "COMMISSIONI": {
            "dettagli": [
                "COSTO PER BONIFICO - COMMISSIONI {transaction_code}",
                "COMMISSIONI MENSILI CONTO CORRENTE",
            ],
            "causali": [
                "Commissioni Bancarie",
                "Spese Gestione Conto",
                "Costi Operazione Bancaria",
            ]
        },
        "DOMICILIAZIONI": {
            "dettagli": [
                "PAGAMENTO DOMICILIATO - Utenza {utility_type} {month} {year}",
                "ADDEBITO UTENZA {utility_type} - {billing_period}",
            ],
            "causali": [
                "Pagamento Bolletta {utility_type} {month} {year}",
                "Domiciliazione Rid Utenza Gas",
            ]
        },
        "INCASSO": {
            "dettagli": [
                "VERSAMENTO CONTANTI",
                "INCASSO ASSEGNO CIRCOLARE {check_num}",
            ],
            "causali": [
                "Incasso Versamento Contanti",
                "Accredito Assegno",
            ]
        },
        "ALTRO/GENERICO": {
            "dettagli": [
                "MOVIMENTO VARIO",
                "OPERAZIONE NON CLASSIFICATA",
            ],
            "causali": [
                "Operazione Generica",
                "Movimento Diversi",
            ]
        },
    }

    def __init__(self, azure_endpoint: str, api_version: str = "2024-08-01-preview", 
                 model: str = "gpt-4o", temperature: float = 1.):
        self.llm = AzureChatOpenAI(
            azure_endpoint=azure_endpoint,
            openai_api_version=api_version,
            deployment_name=model,
            openai_api_key=os.getenv("AZURE_OPENAI_API_KEY"),
            temperature=temperature
        )
        # The language model only needs to output a subset of invoice fields
        # used for text generation, so we parse responses with AIInvoiceOutput
        self.llm_invoice = self.llm.with_structured_output(AIInvoiceOutput)
<<<<<<< HEAD
        # Transactions only require a subset of fields, so parse with
        # AITransactionOutput to avoid validation of UUIDs or dates
        self.llm_trans = self.llm.with_structured_output(AITransactionOutput)

    @retry(
        wait=wait_exponential(multiplier=1, min=1, max=20),
        stop=stop_after_attempt(3),
        retry=retry_if_exception_type(RateLimitError),
        reraise=True,
    )
    def _invoke_with_retry(self, chain, inputs):
        """Invoke an LLM chain with retry on rate limit errors."""
        return chain.invoke(inputs)
=======
        self.llm_trans = self.llm.with_structured_output(Transazione)
>>>>>>> 140195a3

    @retry(
        wait=wait_exponential(multiplier=1, min=1, max=20),
        stop=stop_after_attempt(3),
        retry=retry_if_exception_type(RateLimitError),
        reraise=True,
    )
    def _invoke_with_retry(self, chain, inputs):
        """Invoke an LLM chain with retry on rate limit errors."""
        return chain.invoke(inputs)

    def _heuristic_transaction_type(self, fattura: Fattura) -> Optional[str]:
        """Try to infer the transaction type from invoice information using simple heuristics."""
        text = f"{fattura.descrizione} {fattura.prestatore} {fattura.committente}".lower()

        f24_keywords = ["f24", "agenzia delle entrate", "inps", "inail", "irpef", "iva"]
        if any(k in text for k in f24_keywords):
            return "DELEGA F24"

        adue_keywords = ["tari", "multa", "adue", "universit", "occupazione suolo"]
        if any(k in text for k in adue_keywords):
            return "PAGAMENTO ADUE"

        sdd_keywords = ["sdd", "utenza", "bolletta", "canone", "telefon", "energia", "assicurazione"]
        if any(k in text for k in sdd_keywords):
            return "SEPA Direct Debit (SDD) BON.UE"

        accr_keywords = ["stipend", "rimborso", "trasferta", "consulenza progetto"]
        if any(k in text for k in accr_keywords):
            return "ACCR BEU"

        return None

    def _determine_transaction_type(self, fattura: Fattura) -> str:
        """Determine the most appropriate transaction type for the given invoice."""
        heuristic = self._heuristic_transaction_type(fattura)
        if heuristic:
            return heuristic

        # Fall back to AI-based classification when heuristics are insufficient
        options = ", ".join(self.transaction_templates.keys())
        prompt = ChatPromptTemplate.from_messages([
            ("system", f"""Scegli la tipologia di pagamento più probabile per la seguente fattura.\nOpzioni: {options}.\nRispondi solo con una delle opzioni."""),
            ("human", f"Descrizione: {fattura.descrizione}\nPrestatore: {fattura.prestatore}\nCommittente: {fattura.committente}")
        ])

        try:
            response = (prompt | self.llm).invoke({})
            trans_type = response.content.strip()
            if trans_type in self.transaction_templates:
                return trans_type
        except Exception as e:
            logger.error(f"Error determining transaction type via AI: {e}")
        return "ALTRO/GENERICO"

    def _build_transaction_prompt(self, transaction_type: str, include_invoice_number: bool) -> ChatPromptTemplate:
        examples = self.transaction_templates.get(transaction_type, self.transaction_templates["ALTRO/GENERICO"])
        def _escape(text: str) -> str:
            """Escape curly braces so prompt templates don't expect variables."""
            return text.replace("{", "{{").replace("}", "}}")

        dett = "\n".join(f"- {_escape(ex)}" for ex in examples["dettagli"])
        caus = "\n".join(f"- {_escape(ex)}" for ex in examples["causali"])

        invoice_instruction = "- Includi il numero fattura nel dettaglio e/o causale" if include_invoice_number else "- NON includere il numero fattura - usa solo descrizioni generiche del servizio"

        system_msg = (
            f"Genera una transazione bancaria italiana realistica.\n"
            f"TIPOLOGIA: {transaction_type}\n"
            f"Esempi di dettaglio:\n{dett}\n"
            f"Esempi di causale:\n{caus}\n"
            "IMPORTANTE:\n"
            "- Il dettaglio deve essere tipico dei bonifici italiani\n"
            "- La causale deve essere concisa e professionale\n"
            "- La controparte può essere uguale o leggermente diversa dal beneficiario\n"
            "- Usa terminologia bancaria italiana standard\n"
            f"{invoice_instruction}"
        )

        return ChatPromptTemplate.from_messages([
            ("system", system_msg),
            ("human", "Attributi transazione:\n{attributi_transazione}")
        ])
    
    def generate_invoice_data(self, company_id: str, data_emissione: str, settore: str, prestatore: str, 
                             importo: float, tipo_servizio: str) -> Tuple[str, str, str]:
        """Generate realistic invoice description and committente"""
        prompt_template = ChatPromptTemplate.from_messages([
        ("system", """Genera una fattura italiana realistica. 
        
        IMPORTANTE per la DESCRIZIONE:
        - Usa un linguaggio tecnico e burocratico tipico delle fatture italiane
        - Sii conciso ma specifico (max 2-3 righe)
        - Includi dettagli tecnici specifici del settore
        - Usa abbreviazioni comuni: "N.", "Rif.", "Cod.", "Art.", "Prot."
        - Includi riferimenti a normative quando appropriato
        - Usa terminologia settoriale specifica
        - Evita descrizioni generiche o marketing
        - Eventuali date menzionate devono essere coerenti con la data di emissione della fattura
        - Il tipo di servizio/prodotto menzionato nella descrizione dev'essere coerente con l'importo della fattura
        
        COMMITTENTE:
        - Genera un nome aziendale italiano realistico
        - Varia tra SRL, SPA, SNCS, SAS, Ditta individuale
        - Il nome dell'azienda dev'essere coerente con il servizio/prodotto menzionato nella descrizione (e.g. una consulenza legale potrebbe essere offerta da uno studio legale)
        """),
        ("human", "Attributi fattura:\n{attributi_fattura}")
        ])
        
        attributi_fattura = f"""
        - Data emissione: {data_emissione}
        - Settore: {settore}
        - Prestatore: {prestatore}
        - Importo: €{importo:.2f}
        - Tipo servizio: {tipo_servizio}
        """
        
        chain = prompt_template | self.llm_invoice
        try:
            response: AIInvoiceOutput = chain.invoke({"attributi_fattura": attributi_fattura})
            return response.descrizione, response.committente, response.numero_fattura
        except Exception as e:
            logger.error(f"Error generating invoice data: {e}")
            return self._get_fallback_invoice_data(tipo_servizio, data_emissione)
    
<<<<<<< HEAD
    def generate_transaction_data(
        self, fattura: Fattura, importo: float, invoice_number_probability: float = 0.1
    ) -> Tuple[str, str, str, bool, bool, Optional[str]]:
=======
    def generate_transaction_data(self, fattura: Fattura, importo: float,
                                invoice_number_probability: float = 0.1) -> Tuple[str, str, str, bool, bool, Optional[str]]:
>>>>>>> 140195a3
        """Generate realistic transaction dettaglio, causale and controparte"""
        include_invoice_number = random.random() < invoice_number_probability

        transaction_type = self._determine_transaction_type(fattura)
        prompt_template = self._build_transaction_prompt(transaction_type, include_invoice_number)

        if include_invoice_number:
            attributi_transazione = f"""
            BENEFICIARIO: {fattura.prestatore}
            IMPORTO: €{importo:.2f}
            NUMERO_FATTURA: {fattura.numero_fattura}
            DESCRIZIONE_FATTURA: {fattura.descrizione[:100]}...
            """
        else:
            attributi_transazione = f"""
            BENEFICIARIO: {fattura.prestatore}
            IMPORTO: €{importo:.2f}
            DESCRIZIONE_FATTURA: {fattura.descrizione[:100]}...
            TIPO_SERVIZIO: {getattr(fattura, 'tipo_servizio', 'Servizio professionale')}
            """

        chain = prompt_template | self.llm_trans

        try:
<<<<<<< HEAD
            response: AITransactionOutput = self._invoke_with_retry(
=======
            response: Transazione = self._invoke_with_retry(
>>>>>>> 140195a3
                chain, {"attributi_transazione": attributi_transazione}
            )
            return (
                response.dettaglio,
                response.causale,
                response.controparte,
                include_invoice_number,
                False,
                None,
            )
        except Exception as e:
            logger.error(f"Error generating transaction data: {e}")
            return self._get_fallback_transaction_data(fattura, include_invoice_number, str(e))
    
    def _get_fallback_invoice_data(self, tipo_servizio: str, data_emissione) -> Tuple[str, str, str]:
        """Generate fallback invoice data when AI generation fails"""
        fallback_descriptions = {
            "trasporto": "Servizi trasporto merci c/terzi - Rif. DDT N. 125/2024",
            "consulting": "Attività consulenza specialistica - Prot. N. 456/2024",
            "formazione": "Corso formazione sicurezza D.Lgs 81/08 - N. 12 ore",
            "manutenzione": "Intervento manutenzione ordinaria impianti",
            "pulizia": "Servizi pulizia locali - Periodo 01/07-31/07/2024"
        }
        fallback_desc = fallback_descriptions.get(
            tipo_servizio.lower(), 
            f"Prestazione {tipo_servizio} - Rif. contratto"
        )
        # Ensure data_emissione is a datetime object
        if isinstance(data_emissione, str):
            try:
                data_emissione_dt = datetime.strptime(data_emissione, "%Y-%m-%d")
            except Exception:
                data_emissione_dt = datetime.now()
        else:
            data_emissione_dt = data_emissione
        fallback_numero = f"FT{data_emissione_dt.year}/{random.randint(1000, 9999)}"
        return fallback_desc, "BETA SOLUTIONS SRL", fallback_numero
    
    def _get_fallback_transaction_data(
        self,
        fattura: Fattura,
        include_invoice_number: bool,
        error: str,
    ) -> Tuple[str, str, str, bool, bool, str]:
        """Generate fallback transaction data when AI generation fails"""
        if include_invoice_number:
            fallback_dettaglio = f"BONIFICO SEPA - Pagamento fattura n. {fattura.numero_fattura}"
            fallback_causale = f"Pagamento fattura {fattura.numero_fattura}"
        else:
            service_type = getattr(fattura, 'tipo_servizio', 'servizi')
            fallback_dettaglio = f"BONIFICO SEPA - Pagamento {service_type}"
            fallback_causale = f"Pagamento {service_type}"

        fallback_controparte = fattura.prestatore
        return (
            fallback_dettaglio,
            fallback_causale,
            fallback_controparte,
            include_invoice_number,
            True,
            error,
        )

    def generate_invoice_data_batch(self, invoices: list[dict]) -> list[Tuple[str, str, str]]:
        """Generate invoice texts for a batch of invoices."""
        prompt_template = ChatPromptTemplate.from_messages([
            ("system", """Genera una fattura italiana realistica.

            IMPORTANTE per la DESCRIZIONE:
            - Usa un linguaggio tecnico e burocratico tipico delle fatture italiane
            - Sii conciso ma specifico (max 2-3 righe)
            - Includi dettagli tecnici specifici del settore
            - Usa abbreviazioni comuni: \"N.\", \"Rif.\", \"Cod.\", \"Art.\", \"Prot.\"
            - Includi riferimenti a normative quando appropriato
            - Usa terminologia settoriale specifica
            - Evita descrizioni generiche o marketing
            - Eventuali date menzionate devono essere coerenti con la data di emissione della fattura
            - Il tipo di servizio/prodotto menzionato nella descrizione dev'essere coerente con l'importo della fattura

            COMMITTENTE:
            - Genera un nome aziendale italiano realistico
            - Varia tra SRL, SPA, SNCS, SAS, Ditta individuale
            - Il nome dell'azienda dev'essere coerente con il servizio/prodotto menzionato nella descrizione
            """),
            ("human", "Attributi fattura:\n{attributi_fattura}")
        ])

        chain = prompt_template | self.llm_invoice
        inputs = []
        for inv in invoices:
            attributi = f"""
            - Data emissione: {inv['data_emissione']}
            - Settore: {inv['settore']}
            - Prestatore: {inv['prestatore']}
            - Importo: €{inv['importo']:.2f}
            - Tipo servizio: {inv['tipo_servizio']}
            """
            inputs.append({"attributi_fattura": attributi})

        try:
            responses = chain.batch(inputs)
            return [(r.descrizione, r.committente, r.numero_fattura) for r in responses]
        except Exception as e:
            logger.error(f"Error generating invoice batch: {e}")
            return [self._get_fallback_invoice_data(i['tipo_servizio'], i['data_emissione']) for i in invoices]

    @retry(
        wait=wait_exponential(multiplier=1, min=4, max=10),
        stop=stop_after_attempt(5),
        retry=retry_if_exception_type(RateLimitError),
        reraise=True,
    )
    def _generate_batch_with_retry(self, chain, inputs):
        return chain.batch(inputs)

    def generate_transaction_data_batch(self, transactions: list[dict]) -> list[Tuple[str, str, str, bool, bool, Optional[str]]]:
        """Generate transaction texts for a batch of payments."""
        prompt_with = ChatPromptTemplate.from_messages([
            ("system", """Genera una transazione bancaria italiana realistica.

            IMPORTANTE:
            - Il dettaglio deve essere tipico dei bonifici italiani
            - La causale deve essere concisa e professionale
            - La controparte può essere uguale o leggermente diversa dal beneficiario
            - Usa terminologia bancaria italiana standard
            - Include il numero fattura nel dettaglio e/o causale
            """),
            ("human", "Attributi transazione:\n{attributi_transazione}")
        ])

        prompt_without = ChatPromptTemplate.from_messages([
            ("system", """Genera una transazione bancaria italiana realistica.

            IMPORTANTE:
            - Il dettaglio deve essere tipico dei bonifici italiani
            - La causale deve essere concisa e professionale
            - La controparte può essere uguale o leggermente diversa dal beneficiario
            - Usa terminologia bancaria italiana standard
            - NON includere il numero fattura - usa solo descrizioni generiche del servizio
            """),
            ("human", "Attributi transazione:\n{attributi_transazione}")
        ])

        chain_with = prompt_with | self.llm_trans
        chain_without = prompt_without | self.llm_trans

        inputs_with, inputs_without = [], []
        idx_with, idx_without = [], []
        for idx, t in enumerate(transactions):
            fattura = t['fattura']
            attrib = f"""
            BENEFICIARIO: {fattura.prestatore}
            IMPORTO: €{t['importo']:.2f}
            {f'NUMERO_FATTURA: {fattura.numero_fattura}' if t['include_invoice_number'] else ''}
            DESCRIZIONE_FATTURA: {fattura.descrizione[:100]}...
            TIPO_SERVIZIO: {getattr(fattura, 'tipo_servizio', 'Servizio professionale')}
            """
            if t['include_invoice_number']:
                inputs_with.append({"attributi_transazione": attrib})
                idx_with.append(idx)
            else:
                inputs_without.append({"attributi_transazione": attrib})
                idx_without.append(idx)

        results = [None] * len(transactions)
        try:
            if inputs_with:
                res_with = self._generate_batch_with_retry(chain_with, inputs_with)
                for i, r in zip(idx_with, res_with):
                    results[i] = (
                        r.dettaglio,
                        r.causale,
                        r.controparte,
                        True,
                        False,
                        None,
                    )
            if inputs_without:
                res_without = self._generate_batch_with_retry(chain_without, inputs_without)
                for i, r in zip(idx_without, res_without):
                    results[i] = (
                        r.dettaglio,
                        r.causale,
                        r.controparte,
                        False,
                        False,
                        None,
                    )
        except Exception as e:
            logger.error(f"Error generating transaction batch after retries: {e}")
            for i, t in enumerate(transactions):
                results[i] = self._get_fallback_transaction_data(
                    t['fattura'], t['include_invoice_number'], str(e)
                )

        return results<|MERGE_RESOLUTION|>--- conflicted
+++ resolved
@@ -6,12 +6,7 @@
 from langchain_openai import AzureChatOpenAI
 from langchain.prompts import ChatPromptTemplate
 from datetime import datetime
-
-<<<<<<< HEAD
-from ..core.data_models import Fattura
-=======
 from ..core.data_models import Fattura, Transazione
->>>>>>> 140195a3
 from pydantic import BaseModel, Field
 from ..core.exceptions import GenerationError
 from tenacity import retry, wait_exponential, stop_after_attempt, retry_if_exception_type
@@ -27,8 +22,7 @@
     committente: str = Field(description="Committente della fattura")
     numero_fattura: str = Field(description="Numero identificativo della fattura")
 
-<<<<<<< HEAD
-
+      
 class AITransactionOutput(BaseModel):
     """Minimal transaction model returned by the language model."""
 
@@ -36,8 +30,7 @@
     causale: str = Field(description="Causale del pagamento")
     controparte: str = Field(description="Controparte del pagamento")
 
-=======
->>>>>>> 140195a3
+      
 class AITextGenerator:
     """Handles AI-powered text generation for invoices and transactions"""
     
@@ -155,7 +148,6 @@
         # The language model only needs to output a subset of invoice fields
         # used for text generation, so we parse responses with AIInvoiceOutput
         self.llm_invoice = self.llm.with_structured_output(AIInvoiceOutput)
-<<<<<<< HEAD
         # Transactions only require a subset of fields, so parse with
         # AITransactionOutput to avoid validation of UUIDs or dates
         self.llm_trans = self.llm.with_structured_output(AITransactionOutput)
@@ -169,9 +161,7 @@
     def _invoke_with_retry(self, chain, inputs):
         """Invoke an LLM chain with retry on rate limit errors."""
         return chain.invoke(inputs)
-=======
-        self.llm_trans = self.llm.with_structured_output(Transazione)
->>>>>>> 140195a3
+
 
     @retry(
         wait=wait_exponential(multiplier=1, min=1, max=20),
@@ -297,14 +287,10 @@
             logger.error(f"Error generating invoice data: {e}")
             return self._get_fallback_invoice_data(tipo_servizio, data_emissione)
     
-<<<<<<< HEAD
+
     def generate_transaction_data(
         self, fattura: Fattura, importo: float, invoice_number_probability: float = 0.1
     ) -> Tuple[str, str, str, bool, bool, Optional[str]]:
-=======
-    def generate_transaction_data(self, fattura: Fattura, importo: float,
-                                invoice_number_probability: float = 0.1) -> Tuple[str, str, str, bool, bool, Optional[str]]:
->>>>>>> 140195a3
         """Generate realistic transaction dettaglio, causale and controparte"""
         include_invoice_number = random.random() < invoice_number_probability
 
@@ -329,11 +315,7 @@
         chain = prompt_template | self.llm_trans
 
         try:
-<<<<<<< HEAD
             response: AITransactionOutput = self._invoke_with_retry(
-=======
-            response: Transazione = self._invoke_with_retry(
->>>>>>> 140195a3
                 chain, {"attributi_transazione": attributi_transazione}
             )
             return (
